--- conflicted
+++ resolved
@@ -18,17 +18,12 @@
 const entries = ['index.pug'];
 
 const assets = [
-<<<<<<< HEAD
-    [websiteDir, distDir, ['css/*.css', 'js/*.js', 'img/*.{svg,png}', 'fonts/*', '*.{svg,png,ico,xml,json}'], [], false],
-    ['./source/data/', distDir+'/data', ['*'], [], false],
-    ['./source/data/opensansr144', distDir+'/data/opensansr144', ['*'], [], false],
-    ['./source/data/verdana', distDir+'/data/verdana', ['*'], [], false]];
-=======
     [websiteDir, buildDir, ['css/*.css', 'js/*.js', 'img/*.{svg,png}', 'fonts/*', '*.{svg,png,ico,xml,json}'], [], false],
     ['./source', buildDir, ['data/{colorbrewer,smithwalt}.json'], [], false],
-    ['./node_modules/rxjs/bundles/', `${buildDir}/js`, ['rxjs.umd.min.js'], [], false]
-];
->>>>>>> b91a0276
+    ['./source/data/', buildDir+'/data', ['*'], [], false],
+    ['./source/data/opensansr144', buildDir+'/data/opensansr144', ['*'], [], false],
+    ['./source/data/verdana', buildDir+'/data/verdana', ['*'], [], false]];
+    ['./node_modules/rxjs/bundles/', `${buildDir}/js`, ['rxjs.umd.min.js'], [], false]];
 
 
 var build_pending = false;
