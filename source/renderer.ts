
import { Observable, ReplaySubject } from 'rxjs';

import { vec2, vec4 } from 'gl-matrix';

import { assert, logIf, LogLevel } from './auxiliaries';
import { clamp, v2 } from './gl-matrix-extensions';

import { ChangeLookup } from './changelookup';
import { Context } from './context';
import { Controllable } from './controller';
import { Initializable } from './initializable';
import { MouseEventProvider } from './mouseeventprovider';
import { GLclampf4, GLfloat2, GLsizei2, tuple2 } from './tuples';
<<<<<<< HEAD
import { FramePrecisionString } from './wizard';
=======
import { Wizard } from './wizard';
>>>>>>> b91a0276


// export interface IdCallback { (id: number, x?: number, y?: number): void; }


/**
 * The interface to a callback that is called if the renderer is invalidated.
 */
export interface Invalidate { (force: boolean): void; }


/**
 * Base class for hardware-accelerated processing and/or image-synthesis. It provides information such as the current
 * canvas, the canvas's size (native resolution), and the multi-frame number (for progressive rendering). A renderer's
 * properties are expected to be managed by its owning object or the canvas and should not be set directly/manually.
 * Alterations to these properties can be tracked with the `_altered` property. This allows an inheritor to implement
 * partial asset reallocation and, e.g., speed up dynamic multi-frame reconfiguration. The alterable object can be
 * extended using `Object.assign(this._alterable, ... some structure of booleans)`.
 *
 * This base class further provides the invalidate method that invokes an invalidation callback also provided by the
 * owning/controlling canvas.
 *
 * Since Initializable is extended, the initialization workflow applies to all specialized renderers (requires super
 * calls in constructor as well as in initialize and uninitialize).
 *
 * Note that a renderer is currently intended to always render to the canvas it is bound to. Hence, there is no
 * interface for setting a frame target.
 */
export abstract class Renderer extends Initializable implements Controllable {

    /**
     * The renderer's invalidation callback. This should usually be setup by the canvas and refer to a function in the
     * canvas's controller, e.g., it should trigger an update within the controller.
     */
    protected _invalidate: Invalidate;

    /** @see {@link context} */
    protected _context: Context;


    /**
     * Alterable auxiliary object for tracking changes on renderer input and lazy updates.
     */
    protected readonly _altered = Object.assign(new ChangeLookup(), {
        any: false, multiFrameNumber: false, frameSize: false, canvasSize: false, framePrecision: false,
        clearColor: false, debugTexture: false,
    });


    /**
     * This multi-frame number is for lazy reconfiguration and set on update. The inheritor can react to changes using
     * this.altered.multiFrameNumber.
     */
    protected _multiFrameNumber: number;

    /**
     * Targeted resolution for image synthesis. This might differ from the canvas resolution and should be used in
     * frame calls of inheritors.
     */
    protected _frameSize: GLsizei2 = [0, 0];

    /**
     * Actual, native resolution for the canvas currently in charge of controlling the renderer. This might differ from
     * the targeted frame resolution but is required, e.g., for specific non-proportional ratios between frame size and
     * canvas size.
     */
    protected _canvasSize: GLsizei2 = [0, 0];

    /**
     * Targeted frame precision, e.g., used for frame accumulation. Note that any renderer is currently
     * expected to take advantage of progressive rendering (e.g., multi-frame sampling) and accumulation as well as a
     * blit pass (since main intend is multi-frame based rendering).
     */
    protected _framePrecision: Wizard.Precision = Wizard.Precision.half;

    /**
     * The clear color, provided by the canvas the renderer is bound to. This is used in frame calls of inheritors.
     */
    protected _clearColor: GLclampf4 = [0.0, 0.0, 0.0, 1.0];


    /**
     * List of textures for debugging purposes such as normals, ids, depth, masks, etc. that can be populated by the
     * inheritor. The index of a texture identifier can then be for specifying a debug output of a render texture.
     */
    protected _debugTextures = new Array<string>();

    /**
     * @see {@link debugTexture}
     * This property can be observed, e.g., `aRenderer.debugTextureObservable.subscribe()`.
     */
    protected _debugTexture: GLint;
    protected _debugTextureSubject = new ReplaySubject<GLint>(1);


    /** @callback Invalidate
     * A callback intended to be invoked whenever the specialized renderer itself or one of its objects is invalid. This
     * callback should be passed during initialization to all objects that might handle invalidation internally as well.
     * As a result, rendering of a new frame will be triggered and enforced.
     */
    @Initializable.assert_initialized()
    protected invalidate(force: boolean = false): void {
        this._invalidate(force);
    }


    /**
     * Utility for communicating this._debugTexture changes to its associated subject.
     */
    protected debugTextureNext(): void {
        this._debugTextureSubject.next(this._debugTexture);
    }

    /**
     * Context that can be used for processing and rendering as well as passed to rendering stages.
     */
    protected get context(): Context {
        this.assertInitialized();
        return this._context;
    }

    protected get canvasSize(): GLsizei2 {
        this.assertInitialized();
        return this._canvasSize;
    }

    /**
     * Whether or not any of the (relevant/monitored) rendering properties has been altered. This concept should be used
     * by other classes (e.g., camera, rendering stages) for detecting modifications relevant for rendering output.
     */
    protected get altered(): boolean {
        return this._altered.any;
    }


    /**
     * Actual initialize call specified by inheritor.
     * @returns - whether initialization was successful
     */
    protected abstract onInitialize(context: Context, callback: Invalidate,
        mouseEventProvider: MouseEventProvider | undefined,
        /* keyEventProvider: KeyEventProvider | undefined, */
        /* touchEventProvider: TouchEventProvider | undefined */): boolean;

    /**
     * Actual uninitialize call specified by inheritor.
     */
    protected abstract onUninitialize(): void;


    /**
     * Actual update call specified by inheritor. This is invoked in order to check if rendering of a frame is required
     * by means of implementation specific evaluation (e.g., lazy non continuous rendering). Regardless of the return
     * value a new frame (preparation, frame, swap) might be invoked anyway, e.g., when update is forced or canvas or
     * context properties have changed or the renderer was invalidated @see{@link invalidate}.
     * @returns - Whether to redraw
     */
    protected abstract onUpdate(): boolean;

    /**
     * Actual prepare call specified by inheritor. This is invoked in order to prepare rendering of one or more frames.
     * This should be used for rendering preparation, e.g., when using multi-frame rendering this might specify uniforms
     * that do not change for every intermediate frame.
     */
    protected abstract onPrepare(): void;

    /**
     * Actual frame call specified by inheritor. After (1) update and (2) preparation are invoked, a frame is invoked.
     * This should be used for actual rendering implementation.
     */
    protected abstract onFrame(frameNumber: number): void;

    /**
     * Actual swap call specified by inheritor. After (1) update, (2) preparation, and (3) frame are invoked, a swap
     * might be invoked. In case of experimental batch rendering when using multi-frame a swap might be withhold for
     * multiple frames.
     */
    protected abstract onSwap(): void;


    /**
     * When extending (specializing) this class, initialize should initialize all required stages and allocate assets
     * that are shared between multiple stages. Note that `super.initialize()` should always be call first when
     * 'overriding' this function.
     *
     * Note: the context handle is stored in a property, but should be passed to the stages by specializing
     * renderer instead. The renderer itself should not allocate rendering resources directly, thus, it should not
     * require a webgl context.
     *
     * @param context - Wrapped gl context for function resolution (passed to all stages).
     * @param callback - Functions that is invoked when the renderer (or any stage) is invalidated.
     * @param mouseEventProvider - Provider for mouse events referring to the canvas element.
     */
    @Initializable.initialize()
    initialize(context: Context, callback: Invalidate,
        mouseEventProvider: MouseEventProvider | undefined,
        /* keyEventProvider: KeyEventProvider | undefined, */
        /* touchEventProvider: TouchEventProvider | undefined */): boolean {

        assert(context !== undefined, `valid webgl context required`);
        this._context = context;
        assert(callback !== undefined, `valid multi-frame update callback required`);
        this._invalidate = callback;

        return this.onInitialize(context, callback, mouseEventProvider);
    }

    /**
     * Should release all assets and uninitialize all stages. `super.uninitialize()` should always be call first when
     * overriding this function.
     */
    @Initializable.uninitialize()
    uninitialize(): void {
        this.onUninitialize();
    }


    /**
     *
     */
    @Initializable.assert_initialized()
    update(multiFrameNumber: number): boolean {
        if (this._canvasSize[0] !== this._context.gl.canvas.width ||
            this._canvasSize[1] !== this._context.gl.canvas.height) {
            this._canvasSize[0] = this._context.gl.canvas.width;
            this._canvasSize[1] = this._context.gl.canvas.height;
            this._altered.alter('canvasSize');
        }
        if (this._multiFrameNumber !== multiFrameNumber) {
            this._multiFrameNumber = multiFrameNumber;
            this._altered.alter('multiFrameNumber');
        }
        return this.onUpdate() || this._altered.any;
    }

    /**
     * Prepares the rendering of the next frame (or subsequent frames when multi-frame rendering).
     * This is part of the controllable interface. The renderer should reconfigure as lazy as possible.
     * @param multiFrameNumber - The multi-frame number as requested by controller.
     */
    @Initializable.assert_initialized()
    prepare(): void {
        this.onPrepare();
    }

    /**
     * Controllable interface intended to trigger rendering of a full pass of the renderer that results in either an
     * intermediate frame for accumulation to a full multi-frame or full frame for itself.  The inheritor should invoke
     * frames of relevant rendering and processing stages.
     * @param frameNumber - The current frame number forwarded to onFrame.
     */
    @Initializable.assert_initialized()
    frame(frameNumber: number): void {
        this.onFrame(frameNumber);
    }

    /**
     * Interface intended to trigger swap (by controller).
     */
    @Initializable.assert_initialized()
    swap(): void {
        this.onSwap();
    }


    /**
     * Transforms local viewport coordinates into local intermediate frame coordinates.
     * @param x - Horizontal coordinate for the upper left corner of the viewport origin.
     * @param y - Vertical coordinate for the upper left corner of the viewport origin.
     */
    frameCoords(x: GLint, y: GLint): GLfloat2 {
        const position = vec2.divide(v2(), this._frameSize, this.canvasSize);
        vec2.floor(position, vec2.multiply(position, [x + 0.5, y + 0.5], position));
        vec2.add(position, position, [0.5, 0.5]);
        return tuple2<GLfloat>(position);
    }

    // /**
    //  * @interface CoordsAccess
    //  * Look up a fragments coordinates by unprojecting the depth using the renderer's camera.
    //  * @param x - Horizontal coordinate for the upper left corner of the viewport origin.
    //  * @param y - Vertical coordinate for the upper left corner of the viewport origin.
    //  * @param zInNDC - optional depth parameter (e.g., from previous query).
    //  * @returns - 3D coordinate reprojected from NDC/depth to world space.
    //  */
    // abstract coordsAt(x: GLint, y: GLint, zInNDC?: number, viewProjectionInverse?: mat4): vec3 | undefined;

    // /**
    //  * @interface IDAccess
    //  * Look up an object id at a specific fragment.
    //  * @param x - Horizontal coordinate for the upper left corner of the viewport origin.
    //  * @param y - Vertical coordinate for the upper left corner of the viewport origin.
    //  * @returns - ID encoded of an object rendered/visible at given position.
    //  */
    // abstract idAt(x: GLint, y: GLint): GLsizei | undefined;


    /**
     * Changes the frame size for rendering. This setter should only be used by the canvas this renderer is bound to.
     * Changing the frame size invalidates the renderer.
     *
     * Note: the frame size is detached from the canvas size. When blitting the frame into the canvas, the frame is
     * rescaled to fill or fit the canvas size.
     *
     * @param size - Resolution of the framebuffer.
     */
    set frameSize(size: GLsizei2) {
        this.assertInitialized();
        if (vec2.equals(this._frameSize, size)) {
            return;
        }
        Object.assign(this._frameSize, size);
        this._altered.alter('frameSize');
        this.invalidate();
    }

    /**
     * Set the frame precision.
     * @param format - The accumulation format. Expected values are one of 'byte', 'half', 'float', or 'auto'
     */
    set framePrecision(precision: Wizard.Precision) {
        this.assertInitialized();
        if (this._framePrecision === precision) {
            return;
        }
        this._framePrecision = precision;
        this._altered.alter('framePrecision');
        this.invalidate();
    }

    /**
     * Sets the color used for clearing the background. This setter should only be used by the canvas this renderer is
     * bound to. Changing the frame size invalidates the renderer.
     * @param color - Red, green, blue, and alpha color components.
     */
    set clearColor(color: GLclampf4) {
        this.assertInitialized();
        if (vec4.equals(this._clearColor, color)) {
            return;
        }
        Object.assign(this._clearColor, color);
        this._altered.alter('clearColor');
        this.invalidate();
    }

    /**
     * Read only access to the renderers registered render textures that can be blit to the back buffer for debugging.
     * @returns - Array of render texture identifiers.
     */
    get debugTextures(): Array<string> {
        this.assertInitialized();
        return this._debugTextures;
    }

    /**
     * The render texture index for debug output. This is -1 when debug output is disabled. This should be used in
     * the renderers swap implementation.
     */
    get debugTexture(): GLint {
        this.assertInitialized();
        return this._debugTexture;
    }

    /**
     * Enables to specify the index of a render texture to be blit to the back buffer for debugging. This invalidates
     * but should result in a blit only if nothing else changed. When the requested debug texture was blit (and
     * debugTexture was actually altered) `this.debugTextureNext()` should be called to inform observers.
     * @param index - Render texture index based on debuggableTextures array. This should be in [-1, length of array].
     */
    set debugTexture(index: GLint) {
        this.assertInitialized();
        if (this._debugTexture === index) {
            return;
        }
        logIf(index >= this._debugTextures.length, LogLevel.Error, `invalid texture index, ` +
            `debug texture disabled (index set to -1) | ${index} not in [-1,+${this._debugTextures.length - 1}]`);
        this._debugTexture = index < this._debugTextures.length ?
            clamp(index, -1, this._debugTextures.length - 1) : -1;
        this._altered.alter('debugTexture');
        this.invalidate();
    }

    /**
     * Observable that can be used to subscribe to debug texture changes.
     */
    get debugTextureObservable(): Observable<GLint> {
        return this._debugTextureSubject.asObservable();
    }

}<|MERGE_RESOLUTION|>--- conflicted
+++ resolved
@@ -12,11 +12,8 @@
 import { Initializable } from './initializable';
 import { MouseEventProvider } from './mouseeventprovider';
 import { GLclampf4, GLfloat2, GLsizei2, tuple2 } from './tuples';
-<<<<<<< HEAD
-import { FramePrecisionString } from './wizard';
-=======
 import { Wizard } from './wizard';
->>>>>>> b91a0276
+
 
 
 // export interface IdCallback { (id: number, x?: number, y?: number): void; }
